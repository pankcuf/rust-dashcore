--- conflicted
+++ resolved
@@ -32,11 +32,8 @@
 #[derive(Clone, PartialEq, Eq, PartialOrd, Ord, Debug, Hash)]
 #[cfg_attr(feature = "serde", derive(Serialize, Deserialize))]
 #[cfg_attr(feature = "serde", serde(crate = "actual_serde"))]
-<<<<<<< HEAD
+#[cfg_attr(feature = "bincode", derive(Encode, Decode))]
 #[ferment_macro::export]
-=======
-#[cfg_attr(feature = "bincode", derive(Encode, Decode))]
->>>>>>> 5f66b20b
 pub struct TxIn {
     /// The reference to the previous output that is being used an an input.
     pub previous_output: OutPoint,
