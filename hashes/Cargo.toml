--- conflicted
+++ resolved
@@ -38,13 +38,10 @@
 secp256k1 = { default-features = false, features = ["hashes"], version= "0.30.0" }
 
 rs-x11-hash = { version = "0.1.8", optional = true }
-<<<<<<< HEAD
+bincode = { version= "2.0.0-rc.3", optional = true }
 ferment = { git = "https://github.com/dashpay/ferment", branch = "feat/lifetime-support", package = "ferment" }
 ferment-macro = { git = "https://github.com/dashpay/ferment", branch = "feat/lifetime-support", package = "ferment-macro" }
-=======
-bincode = { version= "2.0.0-rc.3", optional = true }
 
->>>>>>> 5f66b20b
 [dev-dependencies]
 serde_test = "1.0"
 serde_json = "1.0"
